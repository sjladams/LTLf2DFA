{
    "_meta": {
        "hash": {
            "sha256": "eaeb3126f973c8e48b920701aaefb1953099887a90aa096c32042c60411ec35c"
        },
        "pipfile-spec": 6,
        "requires": {
            "python_version": "3.7"
        },
        "sources": [
            {
                "name": "pypi",
                "url": "https://pypi.org/simple",
                "verify_ssl": true
            }
        ]
    },
    "default": {},
    "develop": {
        "appdirs": {
            "hashes": [
                "sha256:7d5d0167b2b1ba821647616af46a749d1c653740dd0d2415100fe26e27afdf41",
                "sha256:a841dacd6b99318a741b166adb07e19ee71a274450e68237b4650ca1055ab128"
            ],
            "version": "==1.4.4"
        },
        "appnope": {
            "hashes": [
                "sha256:5b26757dc6f79a3b7dc9fab95359328d5747fcb2409d331ea66d0272b90ab2a0",
                "sha256:8b995ffe925347a2138d7ac0fe77155e4311a0ea6d6da4f5128fe4b3cbe5ed71"
            ],
            "markers": "sys_platform == 'darwin'",
            "version": "==0.1.0"
        },
        "attrs": {
            "hashes": [
<<<<<<< HEAD
                "sha256:0ef97238856430dcf9228e07f316aefc17e8939fc8507e18c6501b761ef1a42a",
                "sha256:2867b7b9f8326499ab5b0e2d12801fa5c98842d2cbd22b35112ae04bf85b4dff"
            ],
            "version": "==20.1.0"
        },
        "backcall": {
            "hashes": [
                "sha256:5cbdbf27be5e7cfadb448baf0aa95508f91f2bbc6c6437cd9cd06e2a4c215e1e",
                "sha256:fbbce6a29f263178a1f7915c1940bde0ec2b2a967566fe1c65c1dfb7422bd255"
            ],
            "version": "==0.2.0"
=======
                "sha256:31b2eced602aa8423c2aea9c76a724617ed67cf9513173fd3a4f03e3a929c7e6",
                "sha256:832aa3cde19744e49938b91fea06d69ecb9e649c93ba974535d08ad92164f700"
            ],
            "version": "==20.3.0"
>>>>>>> a70ebc97
        },
        "black": {
            "hashes": [
                "sha256:1b30e59be925fafc1ee4565e5e08abef6b03fe455102883820fe5ee2e4734e0b",
                "sha256:c2edb73a08e9e0e6f65a0e6af18b059b8b1cdd5bef997d7a0b181df93dc81539"
            ],
            "index": "pypi",
            "version": "==19.10b0"
        },
        "certifi": {
            "hashes": [
                "sha256:5930595817496dd21bb8dc35dad090f1c2cd0adfaf21204bf6732ca5d8ee34d3",
                "sha256:8fc0819f1f30ba15bdb34cceffb9ef04d99f420f68eb75d901e9560b8749fc41"
            ],
            "version": "==2020.6.20"
        },
        "chardet": {
            "hashes": [
                "sha256:84ab92ed1c4d4f16916e05906b6b75a6c0fb5db821cc65e70cbd64a3e2a5eaae",
                "sha256:fc323ffcaeaed0e0a02bf4d117757b98aed530d9ed4531e3e15460124c106691"
            ],
            "version": "==3.0.4"
        },
        "click": {
            "hashes": [
                "sha256:d2b5255c7c6349bc1bd1e59e08cd12acbbd63ce649f2588755783aa94dfb6b1a",
                "sha256:dacca89f4bfadd5de3d7489b7c8a566eee0d3676333fbb50030263894c38c0dc"
            ],
            "version": "==7.1.2"
        },
        "codecov": {
            "hashes": [
                "sha256:24545847177a893716b3455ac5bfbafe0465f38d4eb86ea922c09adc7f327e65",
                "sha256:355fc7e0c0b8a133045f0d6089bde351c845e7b52b99fec5903b4ea3ab5f6aab"
            ],
            "index": "pypi",
            "version": "==2.1.9"
        },
        "coverage": {
            "hashes": [
                "sha256:098a703d913be6fbd146a8c50cc76513d726b022d170e5e98dc56d958fd592fb",
                "sha256:16042dc7f8e632e0dcd5206a5095ebd18cb1d005f4c89694f7f8aafd96dd43a3",
                "sha256:1adb6be0dcef0cf9434619d3b892772fdb48e793300f9d762e480e043bd8e716",
                "sha256:27ca5a2bc04d68f0776f2cdcb8bbd508bbe430a7bf9c02315cd05fb1d86d0034",
                "sha256:28f42dc5172ebdc32622a2c3f7ead1b836cdbf253569ae5673f499e35db0bac3",
                "sha256:2fcc8b58953d74d199a1a4d633df8146f0ac36c4e720b4a1997e9b6327af43a8",
                "sha256:304fbe451698373dc6653772c72c5d5e883a4aadaf20343592a7abb2e643dae0",
                "sha256:30bc103587e0d3df9e52cd9da1dd915265a22fad0b72afe54daf840c984b564f",
                "sha256:40f70f81be4d34f8d491e55936904db5c527b0711b2a46513641a5729783c2e4",
                "sha256:4186fc95c9febeab5681bc3248553d5ec8c2999b8424d4fc3a39c9cba5796962",
                "sha256:46794c815e56f1431c66d81943fa90721bb858375fb36e5903697d5eef88627d",
                "sha256:4869ab1c1ed33953bb2433ce7b894a28d724b7aa76c19b11e2878034a4e4680b",
                "sha256:4f6428b55d2916a69f8d6453e48a505c07b2245653b0aa9f0dee38785939f5e4",
                "sha256:52f185ffd3291196dc1aae506b42e178a592b0b60a8610b108e6ad892cfc1bb3",
                "sha256:538f2fd5eb64366f37c97fdb3077d665fa946d2b6d95447622292f38407f9258",
                "sha256:64c4f340338c68c463f1b56e3f2f0423f7b17ba6c3febae80b81f0e093077f59",
                "sha256:675192fca634f0df69af3493a48224f211f8db4e84452b08d5fcebb9167adb01",
                "sha256:700997b77cfab016533b3e7dbc03b71d33ee4df1d79f2463a318ca0263fc29dd",
                "sha256:8505e614c983834239f865da2dd336dcf9d72776b951d5dfa5ac36b987726e1b",
                "sha256:962c44070c281d86398aeb8f64e1bf37816a4dfc6f4c0f114756b14fc575621d",
                "sha256:9e536783a5acee79a9b308be97d3952b662748c4037b6a24cbb339dc7ed8eb89",
                "sha256:9ea749fd447ce7fb1ac71f7616371f04054d969d412d37611716721931e36efd",
                "sha256:a34cb28e0747ea15e82d13e14de606747e9e484fb28d63c999483f5d5188e89b",
                "sha256:a3ee9c793ffefe2944d3a2bd928a0e436cd0ac2d9e3723152d6fd5398838ce7d",
                "sha256:aab75d99f3f2874733946a7648ce87a50019eb90baef931698f96b76b6769a46",
                "sha256:b1ed2bdb27b4c9fc87058a1cb751c4df8752002143ed393899edb82b131e0546",
                "sha256:b360d8fd88d2bad01cb953d81fd2edd4be539df7bfec41e8753fe9f4456a5082",
                "sha256:b8f58c7db64d8f27078cbf2a4391af6aa4e4767cc08b37555c4ae064b8558d9b",
                "sha256:c1bbb628ed5192124889b51204de27c575b3ffc05a5a91307e7640eff1d48da4",
                "sha256:c2ff24df02a125b7b346c4c9078c8936da06964cc2d276292c357d64378158f8",
                "sha256:c890728a93fffd0407d7d37c1e6083ff3f9f211c83b4316fae3778417eab9811",
                "sha256:c96472b8ca5dc135fb0aa62f79b033f02aa434fb03a8b190600a5ae4102df1fd",
                "sha256:ce7866f29d3025b5b34c2e944e66ebef0d92e4a4f2463f7266daa03a1332a651",
                "sha256:e26c993bd4b220429d4ec8c1468eca445a4064a61c74ca08da7429af9bc53bb0"
            ],
            "index": "pypi",
            "version": "==5.2.1"
        },
        "decorator": {
            "hashes": [
                "sha256:41fa54c2a0cc4ba648be4fd43cff00aedf5b9465c9bf18d64325bc225f08f760",
                "sha256:e3a62f0520172440ca0dcc823749319382e377f37f140a0b99ef45fecb84bfe7"
            ],
            "version": "==4.4.2"
        },
        "distlib": {
            "hashes": [
                "sha256:8c09de2c67b3e7deef7184574fc060ab8a793e7adbb183d942c389c8b13c52fb",
                "sha256:edf6116872c863e1aa9d5bb7cb5e05a022c519a4594dc703843343a9ddd9bff1"
            ],
            "version": "==0.3.1"
        },
        "filelock": {
            "hashes": [
                "sha256:18d82244ee114f543149c66a6e0c14e9c4f8a1044b5cdaadd0f82159d6a6ff59",
                "sha256:929b7d63ec5b7d6b71b0fa5ac14e030b3f70b75747cef1b10da9b879fef15836"
            ],
            "version": "==3.0.12"
        },
        "flake8": {
            "hashes": [
                "sha256:15e351d19611c887e482fb960eae4d44845013cc142d42896e9862f775d8cf5c",
                "sha256:f04b9fcbac03b0a3e58c0ab3a0ecc462e023a9faf046d57794184028123aa208"
            ],
            "index": "pypi",
            "version": "==3.8.3"
        },
        "flake8-bugbear": {
            "hashes": [
                "sha256:a3ddc03ec28ba2296fc6f89444d1c946a6b76460f859795b35b77d4920a51b63",
                "sha256:bd02e4b009fb153fe6072c31c52aeab5b133d508095befb2ffcf3b41c4823162"
            ],
            "index": "pypi",
            "version": "==20.1.4"
        },
        "flake8-docstrings": {
            "hashes": [
                "sha256:3d5a31c7ec6b7367ea6506a87ec293b94a0a46c0bce2bb4975b7f1d09b6f3717",
                "sha256:a256ba91bc52307bef1de59e2a009c3cf61c3d0952dbe035d6ff7208940c2edc"
            ],
            "index": "pypi",
            "version": "==1.5.0"
        },
        "future": {
            "hashes": [
                "sha256:b1bead90b70cf6ec3f0710ae53a525360fa360d306a86583adc6bf83a4db537d"
            ],
            "version": "==0.18.2"
        },
        "idna": {
            "hashes": [
                "sha256:b307872f855b18632ce0c21c5e45be78c0ea7ae4c15c828c20788b26921eb3f6",
                "sha256:b97d804b1e9b523befed77c48dacec60e6dcb0b5391d57af6a65a312a90648c0"
            ],
            "version": "==2.10"
        },
        "importlib-metadata": {
            "hashes": [
                "sha256:90bb658cdbbf6d1735b6341ce708fc7024a3e14e99ffdc5783edea9f9b077f83",
                "sha256:dc15b2969b4ce36305c51eebe62d418ac7791e9a157911d58bfb1f9ccd8e2070"
            ],
            "markers": "python_version < '3.8'",
            "version": "==1.7.0"
<<<<<<< HEAD
        },
        "iniconfig": {
            "hashes": [
                "sha256:80cf40c597eb564e86346103f609d74efce0f6b4d4f30ec8ce9e2c26411ba437",
                "sha256:e5f92f89355a67de0595932a6c6c02ab4afddc6fcdc0bfc5becd0d60884d3f69"
            ],
            "version": "==1.0.1"
        },
        "ipython": {
            "hashes": [
                "sha256:2e22c1f74477b5106a6fb301c342ab8c64bb75d702e350f05a649e8cb40a0fb8",
                "sha256:a331e78086001931de9424940699691ad49dfb457cea31f5471eae7b78222d5e"
            ],
            "index": "pypi",
            "version": "==7.18.1"
        },
        "ipython-genutils": {
            "hashes": [
                "sha256:72dd37233799e619666c9f639a9da83c34013a73e8bbc79a7a6348d93c61fab8",
                "sha256:eb2e116e75ecef9d4d228fdc66af54269afa26ab4463042e33785b887c628ba8"
            ],
            "version": "==0.2.0"
        },
        "isort": {
            "hashes": [
                "sha256:60a1b97e33f61243d12647aaaa3e6cc6778f5eb9f42997650f1cc975b6008750",
                "sha256:d488ba1c5a2db721669cc180180d5acf84ebdc5af7827f7aaeaa75f73cf0e2b8"
            ],
            "index": "pypi",
            "version": "==5.4.2"
        },
        "jedi": {
            "hashes": [
                "sha256:86ed7d9b750603e4ba582ea8edc678657fb4007894a12bcf6f4bb97892f31d20",
                "sha256:98cc583fa0f2f8304968199b01b6b4b94f469a1f4a74c1560506ca2a211378b5"
            ],
            "version": "==0.17.2"
=======
>>>>>>> a70ebc97
        },
        "jinja2": {
            "hashes": [
                "sha256:03e47ad063331dd6a3f04a43eddca8a966a26ba0c5b7207a9a9e4e08f1b29419",
                "sha256:a6d58433de0ae800347cab1fa3043cebbabe8baa9d29e668f1c768cb87a333c6"
            ],
            "version": "==2.11.3"
        },
        "joblib": {
            "hashes": [
<<<<<<< HEAD
                "sha256:8f52bf24c64b608bf0b2563e0e47d6fcf516abc8cfafe10cfd98ad66d94f92d6",
                "sha256:d348c5d4ae31496b2aa060d6d9b787864dd204f9480baaa52d18850cb43e9f49"
            ],
            "version": "==0.16.0"
=======
                "sha256:9c17567692206d2f3fb9ecf5e991084254fe631665c450b443761c4186a613f7",
                "sha256:feeb1ec69c4d45129954f1b7034954241eedfd6ba39b5e9e4b6883be3332d5e5"
            ],
            "version": "==1.0.1"
>>>>>>> a70ebc97
        },
        "livereload": {
            "hashes": [
                "sha256:776f2f865e59fde56490a56bcc6773b6917366bce0c267c60ee8aaf1a0959869"
            ],
            "version": "==2.6.3"
        },
        "lunr": {
            "extras": [
                "languages"
            ],
            "hashes": [
                "sha256:aab3f489c4d4fab4c1294a257a30fec397db56f0a50273218ccc3efdbf01d6ca",
                "sha256:c4fb063b98eff775dd638b3df380008ae85e6cb1d1a24d1cd81a10ef6391c26e"
            ],
            "version": "==0.5.8"
        },
        "markdown": {
            "hashes": [
                "sha256:31b5b491868dcc87d6c24b7e3d19a0d730d59d3e46f4eea6430a321bed387a49",
                "sha256:96c3ba1261de2f7547b46a00ea8463832c921d3f9d6aba3f255a6f71386db20c"
            ],
            "version": "==3.3.4"
        },
        "markdown-include": {
            "hashes": [
                "sha256:6f5d680e36f7780c7f0f61dca53ca581bd50d1b56137ddcd6353efafa0c3e4a2"
            ],
            "index": "pypi",
            "version": "==0.6.0"
        },
        "markupsafe": {
            "hashes": [
                "sha256:00bc623926325b26bb9605ae9eae8a215691f33cae5df11ca5424f06f2d1f473",
                "sha256:09027a7803a62ca78792ad89403b1b7a73a01c8cb65909cd876f7fcebd79b161",
                "sha256:09c4b7f37d6c648cb13f9230d847adf22f8171b1ccc4d5682398e77f40309235",
                "sha256:1027c282dad077d0bae18be6794e6b6b8c91d58ed8a8d89a89d59693b9131db5",
                "sha256:13d3144e1e340870b25e7b10b98d779608c02016d5184cfb9927a9f10c689f42",
                "sha256:195d7d2c4fbb0ee8139a6cf67194f3973a6b3042d742ebe0a9ed36d8b6f0c07f",
                "sha256:22c178a091fc6630d0d045bdb5992d2dfe14e3259760e713c490da5323866c39",
                "sha256:24982cc2533820871eba85ba648cd53d8623687ff11cbb805be4ff7b4c971aff",
                "sha256:29872e92839765e546828bb7754a68c418d927cd064fd4708fab9fe9c8bb116b",
                "sha256:2beec1e0de6924ea551859edb9e7679da6e4870d32cb766240ce17e0a0ba2014",
                "sha256:3b8a6499709d29c2e2399569d96719a1b21dcd94410a586a18526b143ec8470f",
                "sha256:43a55c2930bbc139570ac2452adf3d70cdbb3cfe5912c71cdce1c2c6bbd9c5d1",
                "sha256:46c99d2de99945ec5cb54f23c8cd5689f6d7177305ebff350a58ce5f8de1669e",
                "sha256:500d4957e52ddc3351cabf489e79c91c17f6e0899158447047588650b5e69183",
                "sha256:535f6fc4d397c1563d08b88e485c3496cf5784e927af890fb3c3aac7f933ec66",
                "sha256:596510de112c685489095da617b5bcbbac7dd6384aeebeda4df6025d0256a81b",
                "sha256:62fe6c95e3ec8a7fad637b7f3d372c15ec1caa01ab47926cfdf7a75b40e0eac1",
                "sha256:6788b695d50a51edb699cb55e35487e430fa21f1ed838122d722e0ff0ac5ba15",
                "sha256:6dd73240d2af64df90aa7c4e7481e23825ea70af4b4922f8ede5b9e35f78a3b1",
                "sha256:6f1e273a344928347c1290119b493a1f0303c52f5a5eae5f16d74f48c15d4a85",
                "sha256:6fffc775d90dcc9aed1b89219549b329a9250d918fd0b8fa8d93d154918422e1",
                "sha256:717ba8fe3ae9cc0006d7c451f0bb265ee07739daf76355d06366154ee68d221e",
                "sha256:79855e1c5b8da654cf486b830bd42c06e8780cea587384cf6545b7d9ac013a0b",
                "sha256:7c1699dfe0cf8ff607dbdcc1e9b9af1755371f92a68f706051cc8c37d447c905",
                "sha256:7fed13866cf14bba33e7176717346713881f56d9d2bcebab207f7a036f41b850",
                "sha256:84dee80c15f1b560d55bcfe6d47b27d070b4681c699c572af2e3c7cc90a3b8e0",
                "sha256:88e5fcfb52ee7b911e8bb6d6aa2fd21fbecc674eadd44118a9cc3863f938e735",
                "sha256:8defac2f2ccd6805ebf65f5eeb132adcf2ab57aa11fdf4c0dd5169a004710e7d",
                "sha256:98bae9582248d6cf62321dcb52aaf5d9adf0bad3b40582925ef7c7f0ed85fceb",
                "sha256:98c7086708b163d425c67c7a91bad6e466bb99d797aa64f965e9d25c12111a5e",
                "sha256:9add70b36c5666a2ed02b43b335fe19002ee5235efd4b8a89bfcf9005bebac0d",
                "sha256:9bf40443012702a1d2070043cb6291650a0841ece432556f784f004937f0f32c",
                "sha256:a6a744282b7718a2a62d2ed9d993cad6f5f585605ad352c11de459f4108df0a1",
                "sha256:acf08ac40292838b3cbbb06cfe9b2cb9ec78fce8baca31ddb87aaac2e2dc3bc2",
                "sha256:ade5e387d2ad0d7ebf59146cc00c8044acbd863725f887353a10df825fc8ae21",
                "sha256:b00c1de48212e4cc9603895652c5c410df699856a2853135b3967591e4beebc2",
                "sha256:b1282f8c00509d99fef04d8ba936b156d419be841854fe901d8ae224c59f0be5",
                "sha256:b1dba4527182c95a0db8b6060cc98ac49b9e2f5e64320e2b56e47cb2831978c7",
                "sha256:b2051432115498d3562c084a49bba65d97cf251f5a331c64a12ee7e04dacc51b",
                "sha256:b7d644ddb4dbd407d31ffb699f1d140bc35478da613b441c582aeb7c43838dd8",
                "sha256:ba59edeaa2fc6114428f1637ffff42da1e311e29382d81b339c1817d37ec93c6",
                "sha256:bf5aa3cbcfdf57fa2ee9cd1822c862ef23037f5c832ad09cfea57fa846dec193",
                "sha256:c8716a48d94b06bb3b2524c2b77e055fb313aeb4ea620c8dd03a105574ba704f",
                "sha256:caabedc8323f1e93231b52fc32bdcde6db817623d33e100708d9a68e1f53b26b",
                "sha256:cd5df75523866410809ca100dc9681e301e3c27567cf498077e8551b6d20e42f",
                "sha256:cdb132fc825c38e1aeec2c8aa9338310d29d337bebbd7baa06889d09a60a1fa2",
                "sha256:d53bc011414228441014aa71dbec320c66468c1030aae3a6e29778a3382d96e5",
                "sha256:d73a845f227b0bfe8a7455ee623525ee656a9e2e749e4742706d80a6065d5e2c",
                "sha256:d9be0ba6c527163cbed5e0857c451fcd092ce83947944d6c14bc95441203f032",
                "sha256:e249096428b3ae81b08327a63a485ad0878de3fb939049038579ac0ef61e17e7",
                "sha256:e8313f01ba26fbbe36c7be1966a7b7424942f670f38e666995b88d012765b9be",
                "sha256:feb7b34d6325451ef96bc0e36e1a6c0c1c64bc1fbec4b854f4529e51887b1621"
            ],
            "version": "==1.1.1"
        },
        "mccabe": {
            "hashes": [
                "sha256:ab8a6258860da4b6677da4bd2fe5dc2c659cff31b3ee4f7f5d64e79735b80d42",
                "sha256:dd8d182285a0fe56bace7f45b5e7d1a6ebcbf524e8f3bd87eb0f125271b8831f"
            ],
            "version": "==0.6.1"
        },
        "mkdocs": {
            "hashes": [
                "sha256:096f52ff52c02c7e90332d2e53da862fde5c062086e1b5356a6e392d5d60f5e9",
                "sha256:f0b61e5402b99d7789efa032c7a74c90a20220a9c81749da06dbfbcbd52ffb39"
            ],
            "index": "pypi",
            "version": "==1.1.2"
        },
        "mkdocs-material": {
            "hashes": [
                "sha256:9b2225af305668f422a01d4b41ddb7ebb938b1c43a0dde7aae3b00475e6c9ae3",
                "sha256:d956fba4b3e27b40490aa457678083e0c26fe4ea1b307d8322c3df3412a0b485"
            ],
            "index": "pypi",
            "version": "==5.5.12"
        },
        "mkdocs-material-extensions": {
            "hashes": [
                "sha256:09569c3694b5acc1e8334c9730e52b4bcde65fc9d613cc20e49af131ef1a9ca0",
                "sha256:17d7491e189af75700310b7ec33c6c48a22060b8b445001deca040cb60471cde"
            ],
            "version": "==1.0"
        },
        "more-itertools": {
            "hashes": [
<<<<<<< HEAD
                "sha256:6f83822ae94818eae2612063a5101a7311e68ae8002005b5e05f03fd74a86a20",
                "sha256:9b30f12df9393f0d28af9210ff8efe48d10c94f73e5daf886f10c4b0b0b4f03c"
            ],
            "version": "==8.5.0"
=======
                "sha256:5652a9ac72209ed7df8d9c15daf4e1aa0e3d2ccd3c87f8265a0673cd9cbc9ced",
                "sha256:c5d6da9ca3ff65220c3bfd2a8db06d698f05d4d2b9be57e1deb2be5a45019713"
            ],
            "version": "==8.7.0"
>>>>>>> a70ebc97
        },
        "mypy": {
            "hashes": [
                "sha256:2c6cde8aa3426c1682d35190b59b71f661237d74b053822ea3d748e2c9578a7c",
                "sha256:3fdda71c067d3ddfb21da4b80e2686b71e9e5c72cca65fa216d207a358827f86",
                "sha256:5dd13ff1f2a97f94540fd37a49e5d255950ebcdf446fb597463a40d0df3fac8b",
                "sha256:6731603dfe0ce4352c555c6284c6db0dc935b685e9ce2e4cf220abe1e14386fd",
                "sha256:6bb93479caa6619d21d6e7160c552c1193f6952f0668cdda2f851156e85186fc",
                "sha256:81c7908b94239c4010e16642c9102bfc958ab14e36048fa77d0be3289dda76ea",
                "sha256:9c7a9a7ceb2871ba4bac1cf7217a7dd9ccd44c27c2950edbc6dc08530f32ad4e",
                "sha256:a4a2cbcfc4cbf45cd126f531dedda8485671545b43107ded25ce952aac6fb308",
                "sha256:b7fbfabdbcc78c4f6fc4712544b9b0d6bf171069c6e0e3cb82440dd10ced3406",
                "sha256:c05b9e4fb1d8a41d41dec8786c94f3b95d3c5f528298d769eb8e73d293abc48d",
                "sha256:d7df6eddb6054d21ca4d3c6249cae5578cb4602951fd2b6ee2f5510ffb098707",
                "sha256:e0b61738ab504e656d1fe4ff0c0601387a5489ca122d55390ade31f9ca0e252d",
                "sha256:eff7d4a85e9eea55afa34888dfeaccde99e7520b51f867ac28a48492c0b1130c",
                "sha256:f05644db6779387ccdb468cc47a44b4356fc2ffa9287135d05b70a98dc83b89a"
            ],
            "index": "pypi",
            "version": "==0.782"
        },
        "mypy-extensions": {
            "hashes": [
                "sha256:090fedd75945a69ae91ce1303b5824f428daf5a028d2f6ab8a299250a846f15d",
                "sha256:2d82818f5bb3e369420cb3c4060a7970edba416647068eb4c5343488a6c604a8"
            ],
            "version": "==0.4.3"
        },
        "nltk": {
            "hashes": [
                "sha256:240e23ab1ab159ef9940777d30c7c72d7e76d91877099218a7585370c11f6b9e",
                "sha256:57d556abed621ab9be225cc6d2df1edce17572efb67a3d754630c9f8381503eb"
            ],
            "version": "==3.6.2"
        },
        "packaging": {
            "hashes": [
                "sha256:5b327ac1320dc863dca72f4514ecc086f31186744b84a230374cc1fd776feae5",
                "sha256:67714da7f7bc052e064859c05c595155bd1ee9f69f76557e21f051443c20947a"
            ],
            "version": "==20.9"
        },
        "parso": {
            "hashes": [
                "sha256:97218d9159b2520ff45eb78028ba8b50d2bc61dcc062a9682666f2dc4bd331ea",
                "sha256:caba44724b994a8a5e086460bb212abc5a8bc46951bf4a9a1210745953622eb9"
            ],
            "version": "==0.7.1"
        },
        "pathspec": {
            "hashes": [
                "sha256:7d91249d21749788d07a2d0f94147accd8f845507400749ea19c1ec9054a12b0",
                "sha256:da45173eb3a6f2a5a487efba21f050af2b41948be6ab52b6a1e3ff22bb8b7061"
            ],
            "version": "==0.8.0"
        },
        "pexpect": {
            "hashes": [
                "sha256:0b48a55dcb3c05f3329815901ea4fc1537514d6ba867a152b581d69ae3710937",
                "sha256:fc65a43959d153d0114afe13997d439c22823a27cefceb5ff35c2178c6784c0c"
            ],
            "markers": "sys_platform != 'win32'",
            "version": "==4.8.0"
        },
        "pickleshare": {
            "hashes": [
                "sha256:87683d47965c1da65cdacaf31c8441d12b8044cdec9aca500cd78fc2c683afca",
                "sha256:9649af414d74d4df115d5d718f82acb59c9d418196b7b4290ed47a12ce62df56"
            ],
            "version": "==0.7.5"
        },
        "pluggy": {
            "hashes": [
                "sha256:15b2acde666561e1298d71b523007ed7364de07029219b604cf808bfa1c765b0",
                "sha256:966c145cd83c96502c3c3868f50408687b38434af77734af1e9ca461a4081d2d"
            ],
            "version": "==0.13.1"
        },
        "prompt-toolkit": {
            "hashes": [
                "sha256:822f4605f28f7d2ba6b0b09a31e25e140871e96364d1d377667b547bb3bf4489",
                "sha256:83074ee28ad4ba6af190593d4d4c607ff525272a504eb159199b6dd9f950c950"
            ],
            "version": "==3.0.7"
        },
        "ptyprocess": {
            "hashes": [
                "sha256:923f299cc5ad920c68f2bc0bc98b75b9f838b93b599941a6b63ddbc2476394c0",
                "sha256:d7cc528d76e76342423ca640335bd3633420dc1366f258cb31d05e865ef5ca1f"
            ],
            "version": "==0.6.0"
        },
        "py": {
            "hashes": [
<<<<<<< HEAD
                "sha256:366389d1db726cd2fcfc79732e75410e5fe4d31db13692115529d34069a043c2",
                "sha256:9ca6883ce56b4e8da7e79ac18787889fa5206c79dcc67fb065376cd2fe03f342"
            ],
            "version": "==1.9.0"
=======
                "sha256:21b81bda15b66ef5e1a777a21c4dcd9c20ad3efd0b3f817e7a809035269e1bd3",
                "sha256:3b80836aa6d1feeaa108e046da6423ab8f6ceda6468545ae8d02d9d58d18818a"
            ],
            "index": "pypi",
>>>>>>> a70ebc97
        },
        "pycodestyle": {
            "hashes": [
                "sha256:2295e7b2f6b5bd100585ebcb1f616591b652db8a741695b3d8f5d28bdc934367",
                "sha256:c58a7d2815e0e8d7972bf1803331fb0152f867bd89adf8a01dfd55085434192e"
            ],
            "version": "==2.6.0"
        },
        "pydocstyle": {
            "hashes": [
                "sha256:19b86fa8617ed916776a11cd8bc0197e5b9856d5433b777f51a3defe13075325",
                "sha256:aca749e190a01726a4fb472dd4ef23b5c9da7b9205c0a7857c06533de13fd678"
            ],
            "index": "pypi",
            "version": "==5.1.1"
        },
        "pyflakes": {
            "hashes": [
                "sha256:0d94e0e05a19e57a99444b6ddcf9a6eb2e5c68d3ca1e98e90707af8152c90a92",
                "sha256:35b2d75ee967ea93b55750aa9edbbf72813e06a66ba54438df2cfac9e3c27fc8"
            ],
            "version": "==2.2.0"
        },
        "pygments": {
            "hashes": [
                "sha256:647344a061c249a3b74e230c739f434d7ea4d8b1d5f3721bc0f3558049b38f44",
                "sha256:ff7a40b4860b727ab48fad6360eb351cc1b33cbf9b15a0f689ca5353e9463324"
            ],
            "version": "==2.6.1"
        },
        "pymdown-extensions": {
            "hashes": [
                "sha256:440b0db9823b89f9917482ce3ab3d32ac18e60f2e186770ac37836830d5e7256",
                "sha256:c3b18b719adc3a441c4edbcf691157998dbd333384a8e2caf0690985a6e586f0"
            ],
            "index": "pypi",
            "version": "==8.0"
        },
        "pyparsing": {
            "hashes": [
                "sha256:c203ec8783bf771a155b207279b9bccb8dea02d8f0c9e5f8ead507bc3246ecc1",
                "sha256:ef9d7589ef3c200abe66653d3f1ab1033c3c419ae9b9bdb1240a85b024efc88b"
            ],
            "version": "==2.4.7"
        },
        "pytest": {
            "hashes": [
                "sha256:85228d75db9f45e06e57ef9bf4429267f81ac7c0d742cc9ed63d09886a9fe6f4",
                "sha256:8b6007800c53fdacd5a5c192203f4e531eb2a1540ad9c752e052ec0f7143dbad"
            ],
            "index": "pypi",
            "version": "==6.0.1"
        },
        "pytest-cov": {
            "hashes": [
                "sha256:45ec2d5182f89a81fc3eb29e3d1ed3113b9e9a873bcddb2a71faaab066110191",
                "sha256:47bd0ce14056fdd79f93e1713f88fad7bdcc583dcd7783da86ef2f085a0bb88e"
            ],
            "index": "pypi",
            "version": "==2.10.1"
        },
        "pytest-randomly": {
            "hashes": [
                "sha256:2c4df1390db72a33a4f44fac0c780e7883cd5968238efa2a2bdbdd54e3fc6681",
                "sha256:5fd0dbeeb218a7ce029690a8100453cd8d6a7972cf9d8e657690352692e92c69"
            ],
            "index": "pypi",
            "version": "==3.4.1"
        },
        "pyyaml": {
            "hashes": [
                "sha256:08682f6b72c722394747bddaf0aa62277e02557c0fd1c42cb853016a38f8dedf",
                "sha256:0f5f5786c0e09baddcd8b4b45f20a7b5d61a7e7e99846e3c799b05c7c53fa696",
                "sha256:129def1b7c1bf22faffd67b8f3724645203b79d8f4cc81f674654d9902cb4393",
                "sha256:294db365efa064d00b8d1ef65d8ea2c3426ac366c0c4368d930bf1c5fb497f77",
                "sha256:3b2b1824fe7112845700f815ff6a489360226a5609b96ec2190a45e62a9fc922",
                "sha256:3bd0e463264cf257d1ffd2e40223b197271046d09dadf73a0fe82b9c1fc385a5",
                "sha256:4465124ef1b18d9ace298060f4eccc64b0850899ac4ac53294547536533800c8",
                "sha256:49d4cdd9065b9b6e206d0595fee27a96b5dd22618e7520c33204a4a3239d5b10",
                "sha256:4e0583d24c881e14342eaf4ec5fbc97f934b999a6828693a99157fde912540cc",
                "sha256:5accb17103e43963b80e6f837831f38d314a0495500067cb25afab2e8d7a4018",
                "sha256:607774cbba28732bfa802b54baa7484215f530991055bb562efbed5b2f20a45e",
                "sha256:6c78645d400265a062508ae399b60b8c167bf003db364ecb26dcab2bda048253",
                "sha256:72a01f726a9c7851ca9bfad6fd09ca4e090a023c00945ea05ba1638c09dc3347",
                "sha256:74c1485f7707cf707a7aef42ef6322b8f97921bd89be2ab6317fd782c2d53183",
                "sha256:895f61ef02e8fed38159bb70f7e100e00f471eae2bc838cd0f4ebb21e28f8541",
                "sha256:8c1be557ee92a20f184922c7b6424e8ab6691788e6d86137c5d93c1a6ec1b8fb",
                "sha256:bb4191dfc9306777bc594117aee052446b3fa88737cd13b7188d0e7aa8162185",
                "sha256:bfb51918d4ff3d77c1c856a9699f8492c612cde32fd3bcd344af9be34999bfdc",
                "sha256:c20cfa2d49991c8b4147af39859b167664f2ad4561704ee74c1de03318e898db",
                "sha256:cb333c16912324fd5f769fff6bc5de372e9e7a202247b48870bc251ed40239aa",
                "sha256:d2d9808ea7b4af864f35ea216be506ecec180628aced0704e34aca0b040ffe46",
                "sha256:d483ad4e639292c90170eb6f7783ad19490e7a8defb3e46f97dfe4bacae89122",
                "sha256:dd5de0646207f053eb0d6c74ae45ba98c3395a571a2891858e87df7c9b9bd51b",
                "sha256:e1d4970ea66be07ae37a3c2e48b5ec63f7ba6804bdddfdbd3cfd954d25a82e63",
                "sha256:e4fac90784481d221a8e4b1162afa7c47ed953be40d31ab4629ae917510051df",
                "sha256:fa5ae20527d8e831e8230cbffd9f8fe952815b2b7dae6ffec25318803a7528fc",
                "sha256:fd7f6999a8070df521b6384004ef42833b9bd62cfee11a09bda1079b4b704247",
                "sha256:fdc842473cd33f45ff6bce46aea678a54e3d21f1b61a7750ce3c498eedfe25d6",
                "sha256:fe69978f3f768926cfa37b867e3843918e012cf83f680806599ddce33c2c68b0"
            ],
            "version": "==5.4.1"
        },
        "regex": {
            "hashes": [
<<<<<<< HEAD
                "sha256:0dc64ee3f33cd7899f79a8d788abfbec168410be356ed9bd30bbd3f0a23a7204",
                "sha256:1269fef3167bb52631ad4fa7dd27bf635d5a0790b8e6222065d42e91bede4162",
                "sha256:14a53646369157baa0499513f96091eb70382eb50b2c82393d17d7ec81b7b85f",
                "sha256:3a3af27a8d23143c49a3420efe5b3f8cf1a48c6fc8bc6856b03f638abc1833bb",
                "sha256:46bac5ca10fb748d6c55843a931855e2727a7a22584f302dd9bb1506e69f83f6",
                "sha256:4c037fd14c5f4e308b8370b447b469ca10e69427966527edcab07f52d88388f7",
                "sha256:51178c738d559a2d1071ce0b0f56e57eb315bcf8f7d4cf127674b533e3101f88",
                "sha256:5ea81ea3dbd6767873c611687141ec7b06ed8bab43f68fad5b7be184a920dc99",
                "sha256:6961548bba529cac7c07af2fd4d527c5b91bb8fe18995fed6044ac22b3d14644",
                "sha256:75aaa27aa521a182824d89e5ab0a1d16ca207318a6b65042b046053cfc8ed07a",
                "sha256:7a2dd66d2d4df34fa82c9dc85657c5e019b87932019947faece7983f2089a840",
                "sha256:8a51f2c6d1f884e98846a0a9021ff6861bdb98457879f412fdc2b42d14494067",
                "sha256:9c568495e35599625f7b999774e29e8d6b01a6fb684d77dee1f56d41b11b40cd",
                "sha256:9eddaafb3c48e0900690c1727fba226c4804b8e6127ea409689c3bb492d06de4",
                "sha256:bbb332d45b32df41200380fff14712cb6093b61bd142272a10b16778c418e98e",
                "sha256:bc3d98f621898b4a9bc7fecc00513eec8f40b5b83913d74ccb445f037d58cd89",
                "sha256:c11d6033115dc4887c456565303f540c44197f4fc1a2bfb192224a301534888e",
                "sha256:c50a724d136ec10d920661f1442e4a8b010a4fe5aebd65e0c2241ea41dbe93dc",
                "sha256:d0a5095d52b90ff38592bbdc2644f17c6d495762edf47d876049cfd2968fbccf",
                "sha256:d6cff2276e502b86a25fd10c2a96973fdb45c7a977dca2138d661417f3728341",
                "sha256:e46d13f38cfcbb79bfdb2964b0fe12561fe633caf964a77a5f8d4e45fe5d2ef7"
            ],
            "version": "==2020.7.14"
        },
        "requests": {
            "hashes": [
                "sha256:b3559a131db72c33ee969480840fff4bb6dd111de7dd27c8ee1f820f4f00231b",
                "sha256:fe75cc94a9443b9246fc7049224f75604b113c36acb93f87b80ed42c44cbb898"
            ],
            "version": "==2.24.0"
=======
                "sha256:01afaf2ec48e196ba91b37451aa353cb7eda77efe518e481707e0515025f0cd5",
                "sha256:11d773d75fa650cd36f68d7ca936e3c7afaae41b863b8c387a22aaa78d3c5c79",
                "sha256:18c071c3eb09c30a264879f0d310d37fe5d3a3111662438889ae2eb6fc570c31",
                "sha256:1e1c20e29358165242928c2de1482fb2cf4ea54a6a6dea2bd7a0e0d8ee321500",
                "sha256:281d2fd05555079448537fe108d79eb031b403dac622621c78944c235f3fcf11",
                "sha256:314d66636c494ed9c148a42731b3834496cc9a2c4251b1661e40936814542b14",
                "sha256:32e65442138b7b76dd8173ffa2cf67356b7bc1768851dded39a7a13bf9223da3",
                "sha256:339456e7d8c06dd36a22e451d58ef72cef293112b559010db3d054d5560ef439",
                "sha256:3916d08be28a1149fb97f7728fca1f7c15d309a9f9682d89d79db75d5e52091c",
                "sha256:3a9cd17e6e5c7eb328517969e0cb0c3d31fd329298dd0c04af99ebf42e904f82",
                "sha256:47bf5bf60cf04d72bf6055ae5927a0bd9016096bf3d742fa50d9bf9f45aa0711",
                "sha256:4c46e22a0933dd783467cf32b3516299fb98cfebd895817d685130cc50cd1093",
                "sha256:4c557a7b470908b1712fe27fb1ef20772b78079808c87d20a90d051660b1d69a",
                "sha256:52ba3d3f9b942c49d7e4bc105bb28551c44065f139a65062ab7912bef10c9afb",
                "sha256:563085e55b0d4fb8f746f6a335893bda5c2cef43b2f0258fe1020ab1dd874df8",
                "sha256:598585c9f0af8374c28edd609eb291b5726d7cbce16be6a8b95aa074d252ee17",
                "sha256:619d71c59a78b84d7f18891fe914446d07edd48dc8328c8e149cbe0929b4e000",
                "sha256:67bdb9702427ceddc6ef3dc382455e90f785af4c13d495f9626861763ee13f9d",
                "sha256:6d1b01031dedf2503631d0903cb563743f397ccaf6607a5e3b19a3d76fc10480",
                "sha256:741a9647fcf2e45f3a1cf0e24f5e17febf3efe8d4ba1281dcc3aa0459ef424dc",
                "sha256:7c2a1af393fcc09e898beba5dd59196edaa3116191cc7257f9224beaed3e1aa0",
                "sha256:7d9884d86dd4dd489e981d94a65cd30d6f07203d90e98f6f657f05170f6324c9",
                "sha256:90f11ff637fe8798933fb29f5ae1148c978cccb0452005bf4c69e13db951e765",
                "sha256:919859aa909429fb5aa9cf8807f6045592c85ef56fdd30a9a3747e513db2536e",
                "sha256:96fcd1888ab4d03adfc9303a7b3c0bd78c5412b2bfbe76db5b56d9eae004907a",
                "sha256:97f29f57d5b84e73fbaf99ab3e26134e6687348e95ef6b48cfd2c06807005a07",
                "sha256:980d7be47c84979d9136328d882f67ec5e50008681d94ecc8afa8a65ed1f4a6f",
                "sha256:a91aa8619b23b79bcbeb37abe286f2f408d2f2d6f29a17237afda55bb54e7aac",
                "sha256:ade17eb5d643b7fead300a1641e9f45401c98eee23763e9ed66a43f92f20b4a7",
                "sha256:b9c3db21af35e3b3c05764461b262d6f05bbca08a71a7849fd79d47ba7bc33ed",
                "sha256:bd28bc2e3a772acbb07787c6308e00d9626ff89e3bfcdebe87fa5afbfdedf968",
                "sha256:bf5824bfac591ddb2c1f0a5f4ab72da28994548c708d2191e3b87dd207eb3ad7",
                "sha256:c0502c0fadef0d23b128605d69b58edb2c681c25d44574fc673b0e52dce71ee2",
                "sha256:c38c71df845e2aabb7fb0b920d11a1b5ac8526005e533a8920aea97efb8ec6a4",
                "sha256:ce15b6d103daff8e9fee13cf7f0add05245a05d866e73926c358e871221eae87",
                "sha256:d3029c340cfbb3ac0a71798100ccc13b97dddf373a4ae56b6a72cf70dfd53bc8",
                "sha256:e512d8ef5ad7b898cdb2d8ee1cb09a8339e4f8be706d27eaa180c2f177248a10",
                "sha256:e8e5b509d5c2ff12f8418006d5a90e9436766133b564db0abaec92fd27fcee29",
                "sha256:ee54ff27bf0afaf4c3b3a62bcd016c12c3fdb4ec4f413391a90bd38bc3624605",
                "sha256:fa4537fb4a98fe8fde99626e4681cc644bdcf2a795038533f9f711513a862ae6",
                "sha256:fd45ff9293d9274c5008a2054ecef86a9bfe819a67c7be1afb65e69b405b3042"
            ],
            "version": "==2021.4.4"
>>>>>>> a70ebc97
        },
        "six": {
            "hashes": [
                "sha256:30639c035cdb23534cd4aa2dd52c3bf48f06e5f4a941509c8bafd8ce11080259",
                "sha256:8b74bedcbbbaca38ff6d7491d76f2b06b3592611af620f8426e82dddb04a5ced"
            ],
            "version": "==1.15.0"
        },
        "snowballstemmer": {
            "hashes": [
                "sha256:b51b447bea85f9968c13b650126a888aabd4cb4463fca868ec596826325dedc2",
                "sha256:e997baa4f2e9139951b6f4c631bad912dfd3c792467e2f03d7239464af90e914"
            ],
            "version": "==2.1.0"
        },
        "toml": {
            "hashes": [
                "sha256:806143ae5bfb6a3c6e736a764057db0e6a0e05e338b5630894a5f779cabb4f9b",
                "sha256:b3bda1d108d5dd99f4a20d24d9c348e91c4db7ab1b749200bded2f839ccbe68f"
            ],
            "version": "==0.10.2"
        },
        "tornado": {
            "hashes": [
                "sha256:0a00ff4561e2929a2c37ce706cb8233b7907e0cdc22eab98888aca5dd3775feb",
                "sha256:0d321a39c36e5f2c4ff12b4ed58d41390460f798422c4504e09eb5678e09998c",
                "sha256:1e8225a1070cd8eec59a996c43229fe8f95689cb16e552d130b9793cb570a288",
                "sha256:20241b3cb4f425e971cb0a8e4ffc9b0a861530ae3c52f2b0434e6c1b57e9fd95",
                "sha256:25ad220258349a12ae87ede08a7b04aca51237721f63b1808d39bdb4b2164558",
                "sha256:33892118b165401f291070100d6d09359ca74addda679b60390b09f8ef325ffe",
                "sha256:33c6e81d7bd55b468d2e793517c909b139960b6c790a60b7991b9b6b76fb9791",
                "sha256:3447475585bae2e77ecb832fc0300c3695516a47d46cefa0528181a34c5b9d3d",
                "sha256:34ca2dac9e4d7afb0bed4677512e36a52f09caa6fded70b4e3e1c89dbd92c326",
                "sha256:3e63498f680547ed24d2c71e6497f24bca791aca2fe116dbc2bd0ac7f191691b",
                "sha256:548430be2740e327b3fe0201abe471f314741efcb0067ec4f2d7dcfb4825f3e4",
                "sha256:6196a5c39286cc37c024cd78834fb9345e464525d8991c21e908cc046d1cc02c",
                "sha256:61b32d06ae8a036a6607805e6720ef00a3c98207038444ba7fd3d169cd998910",
                "sha256:6286efab1ed6e74b7028327365cf7346b1d777d63ab30e21a0f4d5b275fc17d5",
                "sha256:65d98939f1a2e74b58839f8c4dab3b6b3c1ce84972ae712be02845e65391ac7c",
                "sha256:66324e4e1beede9ac79e60f88de548da58b1f8ab4b2f1354d8375774f997e6c0",
                "sha256:6c77c9937962577a6a76917845d06af6ab9197702a42e1346d8ae2e76b5e3675",
                "sha256:70dec29e8ac485dbf57481baee40781c63e381bebea080991893cd297742b8fd",
                "sha256:7250a3fa399f08ec9cb3f7b1b987955d17e044f1ade821b32e5f435130250d7f",
                "sha256:748290bf9112b581c525e6e6d3820621ff020ed95af6f17fedef416b27ed564c",
                "sha256:7da13da6f985aab7f6f28debab00c67ff9cbacd588e8477034c0652ac141feea",
                "sha256:8f959b26f2634a091bb42241c3ed8d3cedb506e7c27b8dd5c7b9f745318ddbb6",
                "sha256:9de9e5188a782be6b1ce866e8a51bc76a0fbaa0e16613823fc38e4fc2556ad05",
                "sha256:a48900ecea1cbb71b8c71c620dee15b62f85f7c14189bdeee54966fbd9a0c5bd",
                "sha256:b87936fd2c317b6ee08a5741ea06b9d11a6074ef4cc42e031bc6403f82a32575",
                "sha256:c77da1263aa361938476f04c4b6c8916001b90b2c2fdd92d8d535e1af48fba5a",
                "sha256:cb5ec8eead331e3bb4ce8066cf06d2dfef1bfb1b2a73082dfe8a161301b76e37",
                "sha256:cc0ee35043162abbf717b7df924597ade8e5395e7b66d18270116f8745ceb795",
                "sha256:d14d30e7f46a0476efb0deb5b61343b1526f73ebb5ed84f23dc794bdb88f9d9f",
                "sha256:d371e811d6b156d82aa5f9a4e08b58debf97c302a35714f6f45e35139c332e32",
                "sha256:d3d20ea5782ba63ed13bc2b8c291a053c8d807a8fa927d941bd718468f7b950c",
                "sha256:d3f7594930c423fd9f5d1a76bee85a2c36fd8b4b16921cae7e965f22575e9c01",
                "sha256:dcef026f608f678c118779cd6591c8af6e9b4155c44e0d1bc0c87c036fb8c8c4",
                "sha256:e0791ac58d91ac58f694d8d2957884df8e4e2f6687cdf367ef7eb7497f79eaa2",
                "sha256:e385b637ac3acaae8022e7e47dfa7b83d3620e432e3ecb9a3f7f58f150e50921",
                "sha256:e519d64089b0876c7b467274468709dadf11e41d65f63bba207e04217f47c085",
                "sha256:e7229e60ac41a1202444497ddde70a48d33909e484f96eb0da9baf8dc68541df",
                "sha256:ed3ad863b1b40cd1d4bd21e7498329ccaece75db5a5bf58cd3c9f130843e7102",
                "sha256:f0ba29bafd8e7e22920567ce0d232c26d4d47c8b5cf4ed7b562b5db39fa199c5",
                "sha256:fa2ba70284fa42c2a5ecb35e322e68823288a4251f9ba9cc77be04ae15eada68",
                "sha256:fba85b6cd9c39be262fcd23865652920832b61583de2a2ca907dbd8e8a8c81e5"
            ],
            "version": "==6.1"
        },
        "tox": {
            "hashes": [
                "sha256:e6318f404aff16522ff5211c88cab82b39af121735a443674e4e2e65f4e4637b",
                "sha256:eb629ddc60e8542fd4a1956b2462e3b8771d49f1ff630cecceacaa0fbfb7605a"
            ],
            "index": "pypi",
            "version": "==3.20.0"
        },
        "tox-travis": {
            "hashes": [
                "sha256:442c96b078333c94e272d0e90e4582e35e0529ea98bcd2f7f96053d690c4e7a4",
                "sha256:465cd8f71ad878962a3fce0e9e2e213994e0ae4e0c30f87fe6af1b04ea282dc4"
            ],
            "index": "pypi",
            "version": "==0.12"
        },
        "tqdm": {
            "hashes": [
<<<<<<< HEAD
                "sha256:1a336d2b829be50e46b84668691e0a2719f26c97c62846298dd5ae2937e4d5cf",
                "sha256:564d632ea2b9cb52979f7956e093e831c28d441c11751682f84c86fc46e4fd21"
            ],
            "version": "==4.48.2"
        },
        "traitlets": {
            "hashes": [
                "sha256:0d9c4005506b306b0a99551e96174b8bedc675c2dd048f92b3bbbb7d86ac93a9",
                "sha256:62a037f12ccb823fb05823afbe35fe0273bc18fa3202d0cf0ea8f24e97e464be"
            ],
            "version": "==5.0.0"
=======
                "sha256:daec693491c52e9498632dfbe9ccfc4882a557f5fa08982db1b4d3adbe0887c3",
                "sha256:ebdebdb95e3477ceea267decfc0784859aa3df3e27e22d23b83e9b272bf157ae"
            ],
            "version": "==4.60.0"
>>>>>>> a70ebc97
        },
        "typed-ast": {
            "hashes": [
                "sha256:01ae5f73431d21eead5015997ab41afa53aa1fbe252f9da060be5dad2c730ace",
                "sha256:067a74454df670dcaa4e59349a2e5c81e567d8d65458d480a5b3dfecec08c5ff",
                "sha256:0fb71b8c643187d7492c1f8352f2c15b4c4af3f6338f21681d3681b3dc31a266",
                "sha256:1b3ead4a96c9101bef08f9f7d1217c096f31667617b58de957f690c92378b528",
                "sha256:2068531575a125b87a41802130fa7e29f26c09a2833fea68d9a40cf33902eba6",
                "sha256:209596a4ec71d990d71d5e0d312ac935d86930e6eecff6ccc7007fe54d703808",
                "sha256:2c726c276d09fc5c414693a2de063f521052d9ea7c240ce553316f70656c84d4",
                "sha256:398e44cd480f4d2b7ee8d98385ca104e35c81525dd98c519acff1b79bdaac363",
                "sha256:52b1eb8c83f178ab787f3a4283f68258525f8d70f778a2f6dd54d3b5e5fb4341",
                "sha256:5feca99c17af94057417d744607b82dd0a664fd5e4ca98061480fd8b14b18d04",
                "sha256:7538e495704e2ccda9b234b82423a4038f324f3a10c43bc088a1636180f11a41",
                "sha256:760ad187b1041a154f0e4d0f6aae3e40fdb51d6de16e5c99aedadd9246450e9e",
                "sha256:777a26c84bea6cd934422ac2e3b78863a37017618b6e5c08f92ef69853e765d3",
                "sha256:95431a26309a21874005845c21118c83991c63ea800dd44843e42a916aec5899",
                "sha256:9ad2c92ec681e02baf81fdfa056fe0d818645efa9af1f1cd5fd6f1bd2bdfd805",
                "sha256:9c6d1a54552b5330bc657b7ef0eae25d00ba7ffe85d9ea8ae6540d2197a3788c",
                "sha256:aee0c1256be6c07bd3e1263ff920c325b59849dc95392a05f258bb9b259cf39c",
                "sha256:af3d4a73793725138d6b334d9d247ce7e5f084d96284ed23f22ee626a7b88e39",
                "sha256:b36b4f3920103a25e1d5d024d155c504080959582b928e91cb608a65c3a49e1a",
                "sha256:b9574c6f03f685070d859e75c7f9eeca02d6933273b5e69572e5ff9d5e3931c3",
                "sha256:bff6ad71c81b3bba8fa35f0f1921fb24ff4476235a6e94a26ada2e54370e6da7",
                "sha256:c190f0899e9f9f8b6b7863debfb739abcb21a5c054f911ca3596d12b8a4c4c7f",
                "sha256:c907f561b1e83e93fad565bac5ba9c22d96a54e7ea0267c708bffe863cbe4075",
                "sha256:cae53c389825d3b46fb37538441f75d6aecc4174f615d048321b716df2757fb0",
                "sha256:dd4a21253f42b8d2b48410cb31fe501d32f8b9fbeb1f55063ad102fe9c425e40",
                "sha256:dde816ca9dac1d9c01dd504ea5967821606f02e510438120091b84e852367428",
                "sha256:f2362f3cb0f3172c42938946dbc5b7843c2a28aec307c49100c8b38764eb6927",
                "sha256:f328adcfebed9f11301eaedfa48e15bdece9b519fb27e6a8c01aa52a17ec31b3",
                "sha256:f8afcf15cc511ada719a88e013cec87c11aff7b91f019295eb4530f96fe5ef2f",
                "sha256:fb1bbeac803adea29cedd70781399c99138358c26d05fcbd23c13016b7f5ec65"
            ],
            "version": "==1.4.3"
        },
        "typing-extensions": {
            "hashes": [
                "sha256:7cb407020f00f7bfc3cb3e7881628838e69d8f3fcab2f64742a5e76b2f841918",
                "sha256:99d4073b617d30288f569d3f13d2bd7548c3a7e4c8de87db09a9d29bb3a4a60c",
                "sha256:dafc7639cde7f1b6e1acc0f457842a83e722ccca8eef5270af2d74792619a89f"
<<<<<<< HEAD
            ],
            "version": "==3.7.4.3"
        },
        "urllib3": {
            "hashes": [
                "sha256:91056c15fa70756691db97756772bb1eb9678fa585d9184f24534b100dc60f4a",
                "sha256:e7983572181f5e1522d9c98453462384ee92a0be7fac5f1413a1e35c56cc0461"
            ],
            "version": "==1.25.10"
        },
        "virtualenv": {
            "hashes": [
                "sha256:43add625c53c596d38f971a465553f6318decc39d98512bc100fa1b1e839c8dc",
                "sha256:e0305af10299a7fb0d69393d8f04cb2965dda9351140d11ac8db4e5e3970451b"
            ],
            "version": "==20.0.31"
=======
            ],
            "version": "==3.7.4.3"
        },
        "virtualenv": {
            "hashes": [
                "sha256:09c61377ef072f43568207dc8e46ddeac6bcdcaf288d49011bda0e7f4d38c4a2",
                "sha256:a935126db63128861987a7d5d30e23e8ec045a73840eeccb467c148514e29535"
            ],
            "version": "==20.4.4"
>>>>>>> a70ebc97
        },
        "wcwidth": {
            "hashes": [
                "sha256:beb4802a9cebb9144e99086eff703a642a13d6a0052920003a230f3294bbe784",
                "sha256:c4d647b99872929fdb7bdcaa4fbe7f01413ed3d98077df798530e5b04f116c83"
            ],
            "version": "==0.2.5"
        },
        "zipp": {
            "hashes": [
                "sha256:3607921face881ba3e026887d8150cca609d517579abe052ac81fc5aeffdbd76",
                "sha256:51cb66cc54621609dd593d1787f286ee42a5c0adbb4b29abea5a63edc3e03098"
            ],
            "version": "==3.4.1"
        }
    }
}<|MERGE_RESOLUTION|>--- conflicted
+++ resolved
@@ -34,7 +34,6 @@
         },
         "attrs": {
             "hashes": [
-<<<<<<< HEAD
                 "sha256:0ef97238856430dcf9228e07f316aefc17e8939fc8507e18c6501b761ef1a42a",
                 "sha256:2867b7b9f8326499ab5b0e2d12801fa5c98842d2cbd22b35112ae04bf85b4dff"
             ],
@@ -46,12 +45,6 @@
                 "sha256:fbbce6a29f263178a1f7915c1940bde0ec2b2a967566fe1c65c1dfb7422bd255"
             ],
             "version": "==0.2.0"
-=======
-                "sha256:31b2eced602aa8423c2aea9c76a724617ed67cf9513173fd3a4f03e3a929c7e6",
-                "sha256:832aa3cde19744e49938b91fea06d69ecb9e649c93ba974535d08ad92164f700"
-            ],
-            "version": "==20.3.0"
->>>>>>> a70ebc97
         },
         "black": {
             "hashes": [
@@ -195,7 +188,6 @@
             ],
             "markers": "python_version < '3.8'",
             "version": "==1.7.0"
-<<<<<<< HEAD
         },
         "iniconfig": {
             "hashes": [
@@ -233,8 +225,6 @@
                 "sha256:98cc583fa0f2f8304968199b01b6b4b94f469a1f4a74c1560506ca2a211378b5"
             ],
             "version": "==0.17.2"
-=======
->>>>>>> a70ebc97
         },
         "jinja2": {
             "hashes": [
@@ -245,17 +235,10 @@
         },
         "joblib": {
             "hashes": [
-<<<<<<< HEAD
                 "sha256:8f52bf24c64b608bf0b2563e0e47d6fcf516abc8cfafe10cfd98ad66d94f92d6",
                 "sha256:d348c5d4ae31496b2aa060d6d9b787864dd204f9480baaa52d18850cb43e9f49"
             ],
             "version": "==0.16.0"
-=======
-                "sha256:9c17567692206d2f3fb9ecf5e991084254fe631665c450b443761c4186a613f7",
-                "sha256:feeb1ec69c4d45129954f1b7034954241eedfd6ba39b5e9e4b6883be3332d5e5"
-            ],
-            "version": "==1.0.1"
->>>>>>> a70ebc97
         },
         "livereload": {
             "hashes": [
@@ -376,17 +359,10 @@
         },
         "more-itertools": {
             "hashes": [
-<<<<<<< HEAD
                 "sha256:6f83822ae94818eae2612063a5101a7311e68ae8002005b5e05f03fd74a86a20",
                 "sha256:9b30f12df9393f0d28af9210ff8efe48d10c94f73e5daf886f10c4b0b0b4f03c"
             ],
             "version": "==8.5.0"
-=======
-                "sha256:5652a9ac72209ed7df8d9c15daf4e1aa0e3d2ccd3c87f8265a0673cd9cbc9ced",
-                "sha256:c5d6da9ca3ff65220c3bfd2a8db06d698f05d4d2b9be57e1deb2be5a45019713"
-            ],
-            "version": "==8.7.0"
->>>>>>> a70ebc97
         },
         "mypy": {
             "hashes": [
@@ -481,17 +457,10 @@
         },
         "py": {
             "hashes": [
-<<<<<<< HEAD
                 "sha256:366389d1db726cd2fcfc79732e75410e5fe4d31db13692115529d34069a043c2",
                 "sha256:9ca6883ce56b4e8da7e79ac18787889fa5206c79dcc67fb065376cd2fe03f342"
             ],
             "version": "==1.9.0"
-=======
-                "sha256:21b81bda15b66ef5e1a777a21c4dcd9c20ad3efd0b3f817e7a809035269e1bd3",
-                "sha256:3b80836aa6d1feeaa108e046da6423ab8f6ceda6468545ae8d02d9d58d18818a"
-            ],
-            "index": "pypi",
->>>>>>> a70ebc97
         },
         "pycodestyle": {
             "hashes": [
@@ -597,7 +566,6 @@
         },
         "regex": {
             "hashes": [
-<<<<<<< HEAD
                 "sha256:0dc64ee3f33cd7899f79a8d788abfbec168410be356ed9bd30bbd3f0a23a7204",
                 "sha256:1269fef3167bb52631ad4fa7dd27bf635d5a0790b8e6222065d42e91bede4162",
                 "sha256:14a53646369157baa0499513f96091eb70382eb50b2c82393d17d7ec81b7b85f",
@@ -628,51 +596,6 @@
                 "sha256:fe75cc94a9443b9246fc7049224f75604b113c36acb93f87b80ed42c44cbb898"
             ],
             "version": "==2.24.0"
-=======
-                "sha256:01afaf2ec48e196ba91b37451aa353cb7eda77efe518e481707e0515025f0cd5",
-                "sha256:11d773d75fa650cd36f68d7ca936e3c7afaae41b863b8c387a22aaa78d3c5c79",
-                "sha256:18c071c3eb09c30a264879f0d310d37fe5d3a3111662438889ae2eb6fc570c31",
-                "sha256:1e1c20e29358165242928c2de1482fb2cf4ea54a6a6dea2bd7a0e0d8ee321500",
-                "sha256:281d2fd05555079448537fe108d79eb031b403dac622621c78944c235f3fcf11",
-                "sha256:314d66636c494ed9c148a42731b3834496cc9a2c4251b1661e40936814542b14",
-                "sha256:32e65442138b7b76dd8173ffa2cf67356b7bc1768851dded39a7a13bf9223da3",
-                "sha256:339456e7d8c06dd36a22e451d58ef72cef293112b559010db3d054d5560ef439",
-                "sha256:3916d08be28a1149fb97f7728fca1f7c15d309a9f9682d89d79db75d5e52091c",
-                "sha256:3a9cd17e6e5c7eb328517969e0cb0c3d31fd329298dd0c04af99ebf42e904f82",
-                "sha256:47bf5bf60cf04d72bf6055ae5927a0bd9016096bf3d742fa50d9bf9f45aa0711",
-                "sha256:4c46e22a0933dd783467cf32b3516299fb98cfebd895817d685130cc50cd1093",
-                "sha256:4c557a7b470908b1712fe27fb1ef20772b78079808c87d20a90d051660b1d69a",
-                "sha256:52ba3d3f9b942c49d7e4bc105bb28551c44065f139a65062ab7912bef10c9afb",
-                "sha256:563085e55b0d4fb8f746f6a335893bda5c2cef43b2f0258fe1020ab1dd874df8",
-                "sha256:598585c9f0af8374c28edd609eb291b5726d7cbce16be6a8b95aa074d252ee17",
-                "sha256:619d71c59a78b84d7f18891fe914446d07edd48dc8328c8e149cbe0929b4e000",
-                "sha256:67bdb9702427ceddc6ef3dc382455e90f785af4c13d495f9626861763ee13f9d",
-                "sha256:6d1b01031dedf2503631d0903cb563743f397ccaf6607a5e3b19a3d76fc10480",
-                "sha256:741a9647fcf2e45f3a1cf0e24f5e17febf3efe8d4ba1281dcc3aa0459ef424dc",
-                "sha256:7c2a1af393fcc09e898beba5dd59196edaa3116191cc7257f9224beaed3e1aa0",
-                "sha256:7d9884d86dd4dd489e981d94a65cd30d6f07203d90e98f6f657f05170f6324c9",
-                "sha256:90f11ff637fe8798933fb29f5ae1148c978cccb0452005bf4c69e13db951e765",
-                "sha256:919859aa909429fb5aa9cf8807f6045592c85ef56fdd30a9a3747e513db2536e",
-                "sha256:96fcd1888ab4d03adfc9303a7b3c0bd78c5412b2bfbe76db5b56d9eae004907a",
-                "sha256:97f29f57d5b84e73fbaf99ab3e26134e6687348e95ef6b48cfd2c06807005a07",
-                "sha256:980d7be47c84979d9136328d882f67ec5e50008681d94ecc8afa8a65ed1f4a6f",
-                "sha256:a91aa8619b23b79bcbeb37abe286f2f408d2f2d6f29a17237afda55bb54e7aac",
-                "sha256:ade17eb5d643b7fead300a1641e9f45401c98eee23763e9ed66a43f92f20b4a7",
-                "sha256:b9c3db21af35e3b3c05764461b262d6f05bbca08a71a7849fd79d47ba7bc33ed",
-                "sha256:bd28bc2e3a772acbb07787c6308e00d9626ff89e3bfcdebe87fa5afbfdedf968",
-                "sha256:bf5824bfac591ddb2c1f0a5f4ab72da28994548c708d2191e3b87dd207eb3ad7",
-                "sha256:c0502c0fadef0d23b128605d69b58edb2c681c25d44574fc673b0e52dce71ee2",
-                "sha256:c38c71df845e2aabb7fb0b920d11a1b5ac8526005e533a8920aea97efb8ec6a4",
-                "sha256:ce15b6d103daff8e9fee13cf7f0add05245a05d866e73926c358e871221eae87",
-                "sha256:d3029c340cfbb3ac0a71798100ccc13b97dddf373a4ae56b6a72cf70dfd53bc8",
-                "sha256:e512d8ef5ad7b898cdb2d8ee1cb09a8339e4f8be706d27eaa180c2f177248a10",
-                "sha256:e8e5b509d5c2ff12f8418006d5a90e9436766133b564db0abaec92fd27fcee29",
-                "sha256:ee54ff27bf0afaf4c3b3a62bcd016c12c3fdb4ec4f413391a90bd38bc3624605",
-                "sha256:fa4537fb4a98fe8fde99626e4681cc644bdcf2a795038533f9f711513a862ae6",
-                "sha256:fd45ff9293d9274c5008a2054ecef86a9bfe819a67c7be1afb65e69b405b3042"
-            ],
-            "version": "==2021.4.4"
->>>>>>> a70ebc97
         },
         "six": {
             "hashes": [
@@ -759,7 +682,6 @@
         },
         "tqdm": {
             "hashes": [
-<<<<<<< HEAD
                 "sha256:1a336d2b829be50e46b84668691e0a2719f26c97c62846298dd5ae2937e4d5cf",
                 "sha256:564d632ea2b9cb52979f7956e093e831c28d441c11751682f84c86fc46e4fd21"
             ],
@@ -771,12 +693,6 @@
                 "sha256:62a037f12ccb823fb05823afbe35fe0273bc18fa3202d0cf0ea8f24e97e464be"
             ],
             "version": "==5.0.0"
-=======
-                "sha256:daec693491c52e9498632dfbe9ccfc4882a557f5fa08982db1b4d3adbe0887c3",
-                "sha256:ebdebdb95e3477ceea267decfc0784859aa3df3e27e22d23b83e9b272bf157ae"
-            ],
-            "version": "==4.60.0"
->>>>>>> a70ebc97
         },
         "typed-ast": {
             "hashes": [
@@ -818,7 +734,6 @@
                 "sha256:7cb407020f00f7bfc3cb3e7881628838e69d8f3fcab2f64742a5e76b2f841918",
                 "sha256:99d4073b617d30288f569d3f13d2bd7548c3a7e4c8de87db09a9d29bb3a4a60c",
                 "sha256:dafc7639cde7f1b6e1acc0f457842a83e722ccca8eef5270af2d74792619a89f"
-<<<<<<< HEAD
             ],
             "version": "==3.7.4.3"
         },
@@ -835,17 +750,6 @@
                 "sha256:e0305af10299a7fb0d69393d8f04cb2965dda9351140d11ac8db4e5e3970451b"
             ],
             "version": "==20.0.31"
-=======
-            ],
-            "version": "==3.7.4.3"
-        },
-        "virtualenv": {
-            "hashes": [
-                "sha256:09c61377ef072f43568207dc8e46ddeac6bcdcaf288d49011bda0e7f4d38c4a2",
-                "sha256:a935126db63128861987a7d5d30e23e8ec045a73840eeccb467c148514e29535"
-            ],
-            "version": "==20.4.4"
->>>>>>> a70ebc97
         },
         "wcwidth": {
             "hashes": [
