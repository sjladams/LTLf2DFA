"""The Translator class."""
from ltlf2dfa.Parser import MyParser
import itertools as it
from subprocess import PIPE, Popen, TimeoutExpired
import os
import re
import signal
from sympy import symbols, And, Not, Or, simplify

PACKAGE_DIR = os.path.dirname(os.path.abspath(__file__))

UNSAT_DOT = '''digraph MONA_DFA {
 rankdir = LR;
 center = true;
 size = "7.5,10.5";
 edge [fontname = Courier];
 node [height = .5, width = .5];
 node [shape = doublecircle];
 node [shape = circle]; 1;
 init [shape = plaintext, label = ""];
 init -> 1;
 1 -> 1 [label="true"];
}'''


def get_value(text, regex, value_type=float):
    """Dump a value from a file based on a regex passed in."""
    # Get the text of the time
    pattern = re.compile(regex, re.MULTILINE)
    results = pattern.search(text)
    if results:
        return value_type(results.group(1))
    else:
        print("Could not find the value {}, in the text provided".format(regex))
        return value_type(0.0)


def ter2symb(ap, ternary):
    """Translate ternary output to symbolic."""
    expr = And()
    i = 0
    for value in ternary:
        if value == '1':
            expr = And(expr, ap[i] if isinstance(ap, tuple) else ap)
        elif value == '0':
            assert (value == '0')
            expr = And(expr, Not(ap[i] if isinstance(ap, tuple) else ap))
        else:
            assert value == 'X', "[ERROR]: the guard is not X"
        i += 1
    return expr


def simp_guard(guards):
    """Make a big OR among guards and simplify them."""
    final = Or()
    for g in guards:
        final = Or(final, g)
    return simplify(final)


def parse_mona(mona_output):
    """Parse mona output and construct a dot."""
    free_variables = get_value(mona_output, r'.*DFA for formula with free variables:[\s]*(.*?)\n.*', str)
    if 'state' in free_variables:
        free_variables = None
    else:
        free_variables = symbols(' '.join(x.strip().lower() for x in free_variables.split() if len(x.strip()) > 0))

    # initial_state = get_value(mona_output, '.*Initial state:[\s]*(\d+)\n.*', int)
    accepting_states = get_value(mona_output, r'.*Accepting states:[\s]*(.*?)\n.*', str)
    accepting_states = [str(x.strip()) for x in accepting_states.split() if len(x.strip()) > 0]
    # num_states = get_value(mona_output, '.*Automaton has[\s]*(\d+)[\s]states.*', int) - 1

    dot = '''digraph MONA_DFA {
 rankdir = LR;
 center = true;
 size = "7.5,10.5";
 edge [fontname = Courier];
 node [height = .5, width = .5];\n'''
    dot += " node [shape = doublecircle]; {};\n".format('; '.join(accepting_states))
    dot += ''' node [shape = circle]; 1;
 init [shape = plaintext, label = ""];
 init -> 1;\n'''

    dot_trans = dict()  # maps each couple (src, dst) to a list of guards
    for line in mona_output.splitlines():
        if line.startswith("State "):
            orig_state = get_value(line, r'.*State[\s]*(\d+):\s.*', int)
            guard = get_value(line, r'.*:[\s](.*?)[\s]->.*', str)
            if free_variables:
                guard = ter2symb(free_variables, guard)
            else:
                guard = ter2symb(free_variables, "X")
            dest_state = get_value(line, r'.*state[\s]*(\d+)[\s]*.*', int)
            if orig_state:
                if (orig_state, dest_state) in dot_trans.keys():
                    dot_trans[(orig_state, dest_state)].append(guard)
                else:
                    dot_trans[(orig_state, dest_state)] = [guard]

    for c, guards in dot_trans.items():
        simplified_guard = simp_guard(guards)
        dot += " {} -> {} [label=\"{}\"];\n".format(c[0], c[1], str(simplified_guard).lower())

    dot += "}"
    return dot


class Translator:
    """The Translator class translates the LTLf/PLTLf formula into its corresponding DFA."""

    def __init__(self, formula):
        """Init of a Translator."""
        self.headerMona = "m2l-str;\n"
        self.alphabet = []
        self.formula_to_be_parsed = formula
        self.formulaType = self.search_mixed_formula()
        self.parsed_formula = None
        self.translated_formula = None

    def formula_parser(self):
        """Parse the formula."""
        if self.formulaType in {1, 2, 3}:
            self.compute_alphabet()
            parser = MyParser()
            self.parsed_formula = parser(self.formula_to_be_parsed)
        else:
            raise ValueError('Ooops! You typed a formula with mixed past/future operators')

    def tuple_to_string(self):
        """Get a string formula from tuple."""
        return '_'.join(str(self.formula_to_be_parsed))

    def search_mixed_formula(self):
        """
        Search_mixed_formula() possible outputs.

        0: formula is mixed
        1: formula is only future
        2: formula is only past
        3: formula is only present.
        """
        formula_to_check_str = self.tuple_to_string()
        separated_formula = formula_to_check_str.split('_')

        past_operators = []
        future_operators = []
        for character in separated_formula:
            if character.isupper():
                if character in {'X', 'F', 'G', 'U', 'W', 'R'}:
                    future_operators.append(character)
                elif character in {'Y', 'O', 'H', 'S'}:
                    past_operators.append(character)
                else:
                    continue
            else:
                continue

        if not past_operators and future_operators:
            return 1
        elif past_operators and not future_operators:
            return 2
        elif not past_operators and not future_operators:
            return 3
        else:
            return 0

    def rem_duplicates_order(self, seq):
        """Remove duplicates in formula keeping the order of occurrence."""
        seen = set()
        seen_add = seen.add
        return [x for x in seq if not (x in seen or seen_add(x))]

    def compute_alphabet(self):
        """Get the alphabet from the formula to be parsed."""
        symbols = re.findall(r'(?<![a-z])(?!true|false)[_a-z0-9]+', str(self.formula_to_be_parsed))
        _symbols = self.rem_duplicates_order(symbols)
        self.alphabet = [character.upper() for character in _symbols]

    def compute_declare_assumption(self):
        """Compute declare assumptions."""
        pairs = list(it.combinations(self.alphabet, 2))

        if pairs:
            first_assumption = "~(ex1 y: 0<=y & y<=max($) & ~("
            for symbol in self.alphabet:
                if symbol == self.alphabet[-1]:
                    first_assumption += 'y in ' + symbol + '))'
                else:
                    first_assumption += 'y in ' + symbol + ' | '

            second_assumption = "~(ex1 y: 0<=y & y<=max($) & ~("
            for pair in pairs:
                if pair == pairs[-1]:
                    second_assumption += '(y notin ' + pair[0] + ' | y notin ' + pair[1] + ')));'
                else:
                    second_assumption += '(y notin ' + pair[0] + ' | y notin ' + pair[1] + ') & '

            return first_assumption + ' & ' + second_assumption
        else:
            return None

    def translate(self):
        """Call translation function."""
        self.translated_formula = translate_bis(self.parsed_formula, self.formulaType, var='v_0') + ";\n"

    def buildMonaProgram(self, flag_for_declare):
        """Build the MONA program."""
        if not self.alphabet and not self.translated_formula:
            raise ValueError('Formula not parsed or translated...')
        else:
            if flag_for_declare:
                if self.compute_declare_assumption() is None:
                    if self.alphabet:
                        return self.headerMona + 'var2 ' + ", ".join(self.alphabet) + ';\n' + self.translated_formula
                    else:
                        return self.headerMona + self.translated_formula
                else:
                    return self.headerMona + 'var2 ' + ", ".join(
                        self.alphabet) + ';\n' + self.translated_formula + self.compute_declare_assumption()
            else:
                if self.alphabet:
                    return self.headerMona + 'var2 ' + ", ".join(self.alphabet) + ';\n' + self.translated_formula
                else:
                    return self.headerMona + self.translated_formula

    def createMonafile(self, flag):
        """Write the .mona file."""
        program = self.buildMonaProgram(flag)
        try:
            with open('{}/automa.mona'.format(PACKAGE_DIR), 'w+') as file:
                file.write(program)
        except IOError:
            print('[ERROR]: Problem in opening the automa.mona file!')

    def invoke_mona(self):
        """Execute the MONA tool."""
        command = 'mona -q -w {}/automa.mona'.format(PACKAGE_DIR)
        process = Popen(args=command, stdout=PIPE, stderr=PIPE, preexec_fn=os.setsid, shell=True, encoding="utf-8")
        try:
            output, error = process.communicate(timeout=30)
            return str(output).strip()
        except TimeoutExpired:
            os.killpg(os.getpgid(process.pid), signal.SIGTERM)
            return False

    def output2dot(self, mona_output):
        """Parse the mona output or return the unsatisfiable dot."""
        if "Formula is unsatisfiable" in mona_output:
            return UNSAT_DOT
        else:
            return parse_mona(mona_output)


def translate_bis(formula_tree, _type, var):  # noqa: C901
    """Where the actual translation happen."""
    if type(formula_tree) == tuple:
        # enable this print to see the tree pruning
        # print(self.parsed_formula)
        # print(var)
        if formula_tree[0] == '&':
            # print('computed tree: '+ str(self.parsed_formula))
            if var == 'v_0':
                if _type == 2:
                    a = translate_bis(formula_tree[1], _type, 'max($)')
                    b = translate_bis(formula_tree[2], _type, 'max($)')
                else:
                    a = translate_bis(formula_tree[1], _type, '0')
                    b = translate_bis(formula_tree[2], _type, '0')
            else:
                a = translate_bis(formula_tree[1], _type, var)
                b = translate_bis(formula_tree[2], _type, var)
            if a == 'false' or b == 'false':
                return 'false'
            elif a == 'true':
                if b == 'true':
                    return 'true'
                else:
                    return b
            elif b == 'true':
                return a
            else:
                return '(' + a + ' & ' + b + ')'
        elif formula_tree[0] == '|':
            # print('computed tree: '+ str(self.parsed_formula))
            if var == 'v_0':
                if _type == 2:
                    a = translate_bis(formula_tree[1], _type, 'max($)')
                    b = translate_bis(formula_tree[2], _type, 'max($)')
                else:
                    a = translate_bis(formula_tree[1], _type, '0')
                    b = translate_bis(formula_tree[2], _type, '0')
            else:
                a = translate_bis(formula_tree[1], _type, var)
                b = translate_bis(formula_tree[2], _type, var)
            if a == 'true' or b == 'true':
                return 'true'
            elif a == 'false':
                if b == 'true':
                    return 'true'
                elif b == 'false':
                    return 'false'
                else:
                    return b
            elif b == 'false':
                return a
            else:
                return '(' + a + ' | ' + b + ')'
        elif formula_tree[0] == '!':
            # print('computed tree: '+ str(self.parsed_formula))
            if var == 'v_0':
                if _type == 2:
                    a = translate_bis(formula_tree[1], _type, 'max($)')
                else:
                    a = translate_bis(formula_tree[1], _type, '0')
            else:
                a = translate_bis(formula_tree[1], _type, var)
            if a == 'true':
                return 'false'
            elif a == 'false':
                return 'true'
            else:
                return '~(' + a + ')'
        elif formula_tree[0] == 'X':
            # print('computed tree: '+ str(self.parsed_formula))
            new_var = _next(var)
            a = translate_bis(formula_tree[1], _type, new_var)
            if var == 'v_0':
                return '(' + 'ex1 ' + new_var + ': ' + new_var + ' = 1 ' + '& ' + a + ')'
            else:
                return '(' + 'ex1 ' + new_var + ': ' + new_var + ' = ' + var + ' + 1 ' + '& ' + a + ')'
        elif formula_tree[0] == 'U':
            # print('computed tree: '+ str(self.parsed_formula))
            new_var = _next(var)
            new_new_var = _next(new_var)
            a = translate_bis(formula_tree[2], _type, new_var)
            b = translate_bis(formula_tree[1], _type, new_new_var)

            if var == 'v_0':
                if b == 'true':
                    return '( ' + 'ex1 ' + new_var + ': 0 <= ' + new_var + ' & ' + new_var + ' <= max($) & ' + a + ' )'
                elif a == 'true':
                    return '( ' + 'ex1 ' + new_var + ': 0 <= ' + new_var + ' & ' + new_var + ' <= max($) & all1 ' + \
                           new_new_var + ': 0 <= ' + new_new_var + ' & ' + new_new_var + ' < ' + new_var + ' => ' + b \
                           + ' )'
                elif a == 'false':
                    return 'false'
                else:
                    return '( ' + 'ex1 ' + new_var + ': 0 <= ' + new_var + ' & ' + new_var + ' <= max($) & ' + a + \
                           ' & all1 ' + new_new_var + ': 0 <= ' + new_new_var + ' & ' + new_new_var + ' < ' + new_var \
                           + ' => ' + b + ' )'
            else:
                if b == 'true':
                    return '( ' + 'ex1 ' + new_var + ': ' + var + ' <= ' + new_var + ' & ' + new_var + ' <= max($) & ' \
                           + a + ' )'
                elif a == 'true':
                    return '( ' + 'ex1 ' + new_var + ': ' + var + ' <= ' + new_var + ' & ' + new_var + \
                           ' <= max($) & all1 ' + new_new_var + ': ' + var + ' <= ' + new_new_var + ' & ' + \
                           new_new_var + ' < ' + new_var + ' => ' + b + ' )'
                elif a == 'false':
                    return 'false'
                else:
                    return '( ' + 'ex1 ' + new_var + ': ' + var + ' <= ' + new_var + ' & ' + new_var + ' <= max($) & ' \
                           + a + ' & all1 ' + new_new_var + ': ' + var + ' <= ' + new_new_var + ' & ' + new_new_var +\
                           ' < ' + new_var + ' => ' + b + ' )'

        elif formula_tree[0] == 'W':
            new_var = _next(var)
            a = translate_bis(formula_tree[1], _type, new_var)
            if var == 'v_0':
                return '(0 = max($)) | (' + 'ex1 ' + new_var + ': ' + new_var + ' = 1 ' + '& ' + a + ')'
            else:
                return '(' + var + ' = max($)) | (' + 'ex1 ' + new_var + ': ' + new_var + ' = ' + var + ' + 1 ' + '& '\
                       + a + ')'

        elif formula_tree[0] == 'R':
            new_var = _next(var)
            new_new_var = _next(new_var)
            a = translate_bis(formula_tree[2], _type, new_new_var)
            b = translate_bis(formula_tree[1], _type, new_var)

            if var == 'v_0':
                if b == 'true':
                    return '( ' + 'ex1 ' + new_var + ': 0 <= ' + new_var + ' & ' + new_var + ' <= max($) & all1 ' + \
                           new_new_var + ': 0 <= ' + new_new_var + ' & ' + new_new_var + ' <= ' + new_var + ' => ' + \
                           a + ' ) | (all1 ' + new_new_var + ': 0 <= ' + new_new_var + ' & ' + new_new_var + \
                           ' <= max($) => ' + a + ' )'
                elif a == 'true':
                    return '( ' + 'ex1 ' + new_var + ': 0 <= ' + new_var + ' & ' + new_var + ' <= max($) & ' + b + ')'
                elif b == 'false':
                    return '(all1 ' + new_new_var + ': 0 <= ' + new_new_var + ' & ' + new_new_var + ' <= max($) => ' +\
                           a + ' )'
                else:
                    return '( ' + 'ex1 ' + new_var + ': 0 <= ' + new_var + ' & ' + new_var + ' <= max($) & ' + b + \
                           ' & all1 ' + new_new_var + ': 0 <= ' + new_new_var + ' & ' + new_new_var + ' <= ' + \
                           new_var + ' => ' + a + ' ) | (all1 ' + new_new_var + ': 0 <= ' + new_new_var + ' & ' + \
                           new_new_var + ' <= max($) => ' + a + ' )'
            else:
                if b == 'true':
                    return '( ' + 'ex1 ' + new_var + ': ' + var + ' <= ' + new_var + ' & ' + new_var + \
                           ' <= max($) & all1 ' + new_new_var + ': ' + var + ' <= ' + new_new_var + ' & ' + \
                           new_new_var + ' <= ' + new_var + ' => ' + a + ' ) | (all1 ' + new_new_var + ': ' + var + \
                           ' <= ' + new_new_var + ' & ' + new_new_var + ' <= max($) => ' + a + ' )'
                elif a == 'true':
                    return '( ' + 'ex1 ' + new_var + ': ' + var + ' <= ' + new_var + ' & ' + new_var + ' <= max($) & ' \
                           + b + ')'
                elif b == 'false':
                    return '(all1 ' + new_new_var + ': ' + var + ' <= ' + new_new_var + ' & ' + new_new_var + \
                           ' <= max($) => ' + a + ' )'
                else:
                    return '( ' + 'ex1 ' + new_var + ': ' + var + ' <= ' + new_var + ' & ' + new_var + ' <= max($) & '\
                           + b + ' & all1 ' + new_new_var + ': ' + var + ' <= ' + new_new_var + ' & ' + new_new_var + \
                           ' <= ' + new_var + ' => ' + a + ' ) | (all1 ' + new_new_var + ': ' + var + ' <= ' + \
                           new_new_var + ' & ' + new_new_var + ' <= max($) => ' + a + ' )'

        elif formula_tree[0] == 'Y':
            # print('computed tree: '+ str(self.parsed_formula))
            new_var = _next(var)
            a = translate_bis(formula_tree[1], _type, new_var)
            if var == 'v_0':
                return '(' + 'ex1 ' + new_var + ': ' + new_var + ' = max($) - 1' + ' & max($) > 0 & ' + a + ')'
            else:
                return '(' + 'ex1 ' + new_var + ': ' + new_var + ' = ' + var + ' - 1 ' + '& ' + new_var + ' >= 0 & ' + \
                       a + ')'
        elif formula_tree[0] == 'S':
            # print('computed tree: '+ str(self.parsed_formula))
            new_var = _next(var)
            new_new_var = _next(new_var)
            a = translate_bis(formula_tree[2], _type, new_var)
            b = translate_bis(formula_tree[1], _type, new_new_var)

            if var == 'v_0':
                if b == 'true':
                    # return '( ' + 'ex1 ' + new_var + ': 0 <= ' + new_var + ' & ' + new_var + ' <= max($) & ' + a + ' )'
                    return '( ' + 'ex1 ' + new_var + ': 0 <= ' + new_var + ' & ' + new_var + ' <= max($) & ' + a + ' )'
                elif a == 'true':
                    return '( ' + 'ex1 ' + new_var + ': 0 <= ' + new_var + ' & ' + new_var + ' <= max($) & all1 ' + \
                           new_new_var + ': ' + new_var + ' < ' + new_new_var + ' & ' + new_new_var + ' <= max($) => ' \
                           + b + ' )'
                elif a == 'false':
                    return 'false'
                else:
                    return '( ' + 'ex1 ' + new_var + ': 0 <= ' + new_var + ' & ' + new_var + ' <= max($) & ' + a + \
                           ' & all1 ' + new_new_var + ': ' + new_var + ' < ' + new_new_var + ' & ' + new_new_var + \
                           ' <= max($) => ' + b + ' )'
            else:
                if b == 'true':
<<<<<<< HEAD
                    return '( ' + 'ex1 ' + new_var + ': 0 <= ' + new_var + ' & ' + new_var + ' <= ' + var + ' & ' + a \
                           + ' )'
=======
                    return '( ' + 'ex1 ' + new_var + ': 0 <= ' + new_var + ' & ' + new_var + ' <= ' + var + ' & ' + a + ' )'
>>>>>>> 49528596
                elif a == 'true':
                    return '( ' + 'ex1 ' + new_var + ': 0 <= ' + new_var + ' & ' + new_var + ' <= ' + var + ' & all1 ' \
                           + new_new_var + ': ' + new_var + ' < ' + new_new_var + ' & ' + new_new_var + ' <= ' + var + \
                           ' => ' + b + ' )'
                elif a == 'false':
                    return 'false'
                else:
                    return '( ' + 'ex1 ' + new_var + ': 0 <= ' + new_var + ' & ' + new_var + ' <= ' + var + ' & ' + a +\
                           ' & all1 ' + new_new_var + ': ' + new_var + ' < ' + new_new_var + ' & ' + new_new_var + \
                           ' <= ' + var + ' => ' + b + ' )'
    else:
        # handling non-tuple cases
        if formula_tree == 'true':
            return 'true'
        elif formula_tree == 'false':
            return 'false'

        # enable if you want to see recursion
        # print('computed tree: '+ str(self.parsed_formula))

        # BASE CASE OF RECURSION
        else:
            if var == 'v_0':
                if _type == 2:
                    return 'max($) in ' + formula_tree.upper()
                else:
                    return '0 in ' + formula_tree.upper()
            else:
                return var + ' in ' + formula_tree.upper()
            # if formula_tree.isalpha():
            #     if var == 'v_0':
            #         return '0 in '+ formula_tree.upper()
            #     else:
            #         return var + ' in ' + formula_tree.upper()
            # else:
            #     return var + ' in ' + formula_tree.upper()


def _next(var):
    """Compute next variable."""
    if var == '0' or var == 'max($)':
        return 'v_1'
    else:
        s = var.split('_')
        s[1] = str(int(s[1]) + 1)
        return '_'.join(s)


if __name__ == '__main__':
<<<<<<< HEAD
    formula = 'Ya'
=======
    formula = '~( (~b) U (a & (~b)) )'
    # formula = '(((G (false  | (~(X(grant0))) | (request0)))) & ((G (false  | (~(X(grant1))) | (request1)))) & ((G (false  | (~(X(grant2))) | (request2)))) & ((G (false  | (~(X(grant3))) | (request3)))) & ((G (false  | (~(X(grant4))) | (request4)))) & ((G (false  | (~(X(grant5))) | (request5)))) & ((G (true  & (false  | (~(X(grant0))) | (~(X(grant1)))) & (false  | (~(X(grant0))) | (~(X(grant2)))) & (false  | (~(X(grant0))) | (~(X(grant3)))) & (false  | (~(X(grant0))) | (~(X(grant4)))) & (false  | (~(X(grant0))) | (~(X(grant5)))) & (false  | (~(X(grant1))) | (~(X(grant0)))) & (false  | (~(X(grant1))) | (~(X(grant2)))) & (false  | (~(X(grant1))) | (~(X(grant3)))) & (false  | (~(X(grant1))) | (~(X(grant4)))) & (false  | (~(X(grant1))) | (~(X(grant5)))) & (false  | (~(X(grant2))) | (~(X(grant0)))) & (false  | (~(X(grant2))) | (~(X(grant1)))) & (false  | (~(X(grant2))) | (~(X(grant3)))) & (false  | (~(X(grant2))) | (~(X(grant4)))) & (false  | (~(X(grant2))) | (~(X(grant5)))) & (false  | (~(X(grant3))) | (~(X(grant0)))) & (false  | (~(X(grant3))) | (~(X(grant1)))) & (false  | (~(X(grant3))) | (~(X(grant2)))) & (false  | (~(X(grant3))) | (~(X(grant4)))) & (false  | (~(X(grant3))) | (~(X(grant5)))) & (false  | (~(X(grant4))) | (~(X(grant0)))) & (false  | (~(X(grant4))) | (~(X(grant1)))) & (false  | (~(X(grant4))) | (~(X(grant2)))) & (false  | (~(X(grant4))) | (~(X(grant3)))) & (false  | (~(X(grant4))) | (~(X(grant5)))) & (false  | (~(X(grant5))) | (~(X(grant0)))) & (false  | (~(X(grant5))) | (~(X(grant1)))) & (false  | (~(X(grant5))) | (~(X(grant2)))) & (false  | (~(X(grant5))) | (~(X(grant3)))) & (false  | (~(X(grant5))) | (~(X(grant4))))))) & ((false  | (~(G (F (request0)))) | (G (F (X(grant0)))))) & ((false  | (~(G (F (request1)))) | (G (F (X(grant1)))))) & ((false  | (~(G (F (request2)))) | (G (F (X(grant2)))))) & ((false  | (~(G (F (request3)))) | (G (F (X(grant3)))))) & ((false  | (~(G (F (request4)))) | (G (F (X(grant4)))))) & ((false  | (~(G (F (request5)))) | (G (F (X(grant5)))))))'
>>>>>>> 49528596
    declare_flag = False

    t = Translator(formula)
    t.formula_parser()
    t.translate()
    t.createMonafile(declare_flag)  # it creates automa.mona file
<<<<<<< HEAD
    result = t.invoke_mona()
=======
    result = t.invoke_mona()  # it returns an intermediate automa.dot file
    print(result, end='\n\n')
>>>>>>> 49528596
    print(t.output2dot(result))<|MERGE_RESOLUTION|>--- conflicted
+++ resolved
@@ -446,12 +446,8 @@
                            ' <= max($) => ' + b + ' )'
             else:
                 if b == 'true':
-<<<<<<< HEAD
                     return '( ' + 'ex1 ' + new_var + ': 0 <= ' + new_var + ' & ' + new_var + ' <= ' + var + ' & ' + a \
                            + ' )'
-=======
-                    return '( ' + 'ex1 ' + new_var + ': 0 <= ' + new_var + ' & ' + new_var + ' <= ' + var + ' & ' + a + ' )'
->>>>>>> 49528596
                 elif a == 'true':
                     return '( ' + 'ex1 ' + new_var + ': 0 <= ' + new_var + ' & ' + new_var + ' <= ' + var + ' & all1 ' \
                            + new_new_var + ': ' + new_var + ' < ' + new_new_var + ' & ' + new_new_var + ' <= ' + var + \
@@ -501,22 +497,12 @@
 
 
 if __name__ == '__main__':
-<<<<<<< HEAD
     formula = 'Ya'
-=======
-    formula = '~( (~b) U (a & (~b)) )'
-    # formula = '(((G (false  | (~(X(grant0))) | (request0)))) & ((G (false  | (~(X(grant1))) | (request1)))) & ((G (false  | (~(X(grant2))) | (request2)))) & ((G (false  | (~(X(grant3))) | (request3)))) & ((G (false  | (~(X(grant4))) | (request4)))) & ((G (false  | (~(X(grant5))) | (request5)))) & ((G (true  & (false  | (~(X(grant0))) | (~(X(grant1)))) & (false  | (~(X(grant0))) | (~(X(grant2)))) & (false  | (~(X(grant0))) | (~(X(grant3)))) & (false  | (~(X(grant0))) | (~(X(grant4)))) & (false  | (~(X(grant0))) | (~(X(grant5)))) & (false  | (~(X(grant1))) | (~(X(grant0)))) & (false  | (~(X(grant1))) | (~(X(grant2)))) & (false  | (~(X(grant1))) | (~(X(grant3)))) & (false  | (~(X(grant1))) | (~(X(grant4)))) & (false  | (~(X(grant1))) | (~(X(grant5)))) & (false  | (~(X(grant2))) | (~(X(grant0)))) & (false  | (~(X(grant2))) | (~(X(grant1)))) & (false  | (~(X(grant2))) | (~(X(grant3)))) & (false  | (~(X(grant2))) | (~(X(grant4)))) & (false  | (~(X(grant2))) | (~(X(grant5)))) & (false  | (~(X(grant3))) | (~(X(grant0)))) & (false  | (~(X(grant3))) | (~(X(grant1)))) & (false  | (~(X(grant3))) | (~(X(grant2)))) & (false  | (~(X(grant3))) | (~(X(grant4)))) & (false  | (~(X(grant3))) | (~(X(grant5)))) & (false  | (~(X(grant4))) | (~(X(grant0)))) & (false  | (~(X(grant4))) | (~(X(grant1)))) & (false  | (~(X(grant4))) | (~(X(grant2)))) & (false  | (~(X(grant4))) | (~(X(grant3)))) & (false  | (~(X(grant4))) | (~(X(grant5)))) & (false  | (~(X(grant5))) | (~(X(grant0)))) & (false  | (~(X(grant5))) | (~(X(grant1)))) & (false  | (~(X(grant5))) | (~(X(grant2)))) & (false  | (~(X(grant5))) | (~(X(grant3)))) & (false  | (~(X(grant5))) | (~(X(grant4))))))) & ((false  | (~(G (F (request0)))) | (G (F (X(grant0)))))) & ((false  | (~(G (F (request1)))) | (G (F (X(grant1)))))) & ((false  | (~(G (F (request2)))) | (G (F (X(grant2)))))) & ((false  | (~(G (F (request3)))) | (G (F (X(grant3)))))) & ((false  | (~(G (F (request4)))) | (G (F (X(grant4)))))) & ((false  | (~(G (F (request5)))) | (G (F (X(grant5)))))))'
->>>>>>> 49528596
     declare_flag = False
 
     t = Translator(formula)
     t.formula_parser()
     t.translate()
     t.createMonafile(declare_flag)  # it creates automa.mona file
-<<<<<<< HEAD
     result = t.invoke_mona()
-=======
-    result = t.invoke_mona()  # it returns an intermediate automa.dot file
-    print(result, end='\n\n')
->>>>>>> 49528596
     print(t.output2dot(result))